--- conflicted
+++ resolved
@@ -72,14 +72,9 @@
           redirected_to_after_normalisation = normalize_argument_to_redirection(@response.redirected_to)
           options_after_normalisation       = normalize_argument_to_redirection(options)
 
-<<<<<<< HEAD
-          assert_equal options_after_normalisation, redirected_to_after_normalisation,
-                       "Expected response to be a redirect to <#{options_after_normalisation}> but was a redirect to <#{redirected_to_after_normalisation}>"
-=======
           if redirected_to_after_normalisation != options_after_normalisation
             flunk "Expected response to be a redirect to <#{options_after_normalisation}> but was a redirect to <#{redirected_to_after_normalisation}>"
           end
->>>>>>> fc89a951
         end
       end
 
