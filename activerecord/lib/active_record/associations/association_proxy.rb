module ActiveRecord
  module Associations
    # This is the root class of all association proxies:
    #
    #   AssociationProxy
    #     BelongsToAssociation
    #       HasOneAssociation
    #     BelongsToPolymorphicAssociation
    #     AssociationCollection
    #       HasAndBelongsToManyAssociation
    #       HasManyAssociation
    #         HasManyThroughAssociation
    #            HasOneThroughAssociation
    #
    # Association proxies in Active Record are middlemen between the object that
    # holds the association, known as the <tt>@owner</tt>, and the actual associated
    # object, known as the <tt>@target</tt>. The kind of association any proxy is
    # about is available in <tt>@reflection</tt>. That's an instance of the class
    # ActiveRecord::Reflection::AssociationReflection.
    #
    # For example, given
    #
    #   class Blog < ActiveRecord::Base
    #     has_many :posts
    #   end
    #
    #   blog = Blog.find(:first)
    #
    # the association proxy in <tt>blog.posts</tt> has the object in +blog+ as
    # <tt>@owner</tt>, the collection of its posts as <tt>@target</tt>, and
    # the <tt>@reflection</tt> object represents a <tt>:has_many</tt> macro.
    #
    # This class has most of the basic instance methods removed, and delegates
    # unknown methods to <tt>@target</tt> via <tt>method_missing</tt>. As a
    # corner case, it even removes the +class+ method and that's why you get
    #
    #   blog.posts.class # => Array
    #
    # though the object behind <tt>blog.posts</tt> is not an Array, but an
    # ActiveRecord::Associations::HasManyAssociation.
    #
    # The <tt>@target</tt> object is not \loaded until needed. For example,
    #
    #   blog.posts.count
    #
    # is computed directly through SQL and does not trigger by itself the
    # instantiation of the actual post records.
    class AssociationProxy #:nodoc:
      alias_method :proxy_respond_to?, :respond_to?
      alias_method :proxy_extend, :extend
      delegate :to_param, :to => :proxy_target
      instance_methods.each { |m| undef_method m unless m =~ /(^__|^nil\?$|^send$|proxy_|^object_id$)/ }

      def initialize(owner, reflection)
        @owner, @reflection = owner, reflection
        Array(reflection.options[:extend]).each { |ext| proxy_extend(ext) }
        reset
      end

      # Returns the owner of the proxy.
      def proxy_owner
        @owner
      end

      # Returns the reflection object that represents the association handled
      # by the proxy.
      def proxy_reflection
        @reflection
      end

      # Returns the \target of the proxy, same as +target+.
      def proxy_target
        @target
      end

<<<<<<< HEAD
      # Does the proxy or its \target respond to +symbol+?
      def respond_to?(symbol, include_priv = false)
        proxy_respond_to?(symbol, include_priv) || (load_target && @target.respond_to?(symbol, include_priv))
=======
      def respond_to?(*args)
        proxy_respond_to?(*args) || (load_target && @target.respond_to?(*args))
>>>>>>> 96c6fe08
      end

      # Forwards <tt>===</tt> explicitly to the \target because the instance method
      # removal above doesn't catch it. Loads the \target if needed.
      def ===(other)
        load_target
        other === @target
      end

      # Returns the name of the table of the related class:
      #
      #   post.comments.aliased_table_name # => "comments"
      #
      def aliased_table_name
        @reflection.klass.table_name
      end

      # Returns the SQL string that corresponds to the <tt>:conditions</tt>
      # option of the macro, if given, or +nil+ otherwise.
      def conditions
        @conditions ||= interpolate_sql(@reflection.sanitized_conditions) if @reflection.sanitized_conditions
      end
      alias :sql_conditions :conditions

      # Resets the \loaded flag to +false+ and sets the \target to +nil+.
      def reset
        @loaded = false
        @target = nil
      end

      # Reloads the \target and returns +self+ on success.
      def reload
        reset
        load_target
        self unless @target.nil?
      end

      # Has the \target been already \loaded?
      def loaded?
        @loaded
      end

      # Asserts the \target has been loaded setting the \loaded flag to +true+.
      def loaded
        @loaded = true
      end

      # Returns the target of this proxy, same as +proxy_target+.
      def target
        @target
      end

      # Sets the target of this proxy to <tt>\target</tt>, and the \loaded flag to +true+.
      def target=(target)
        @target = target
        loaded
      end

      # Forwards the call to the target. Loads the \target if needed.
      def inspect
        load_target
        @target.inspect
      end

      protected
        # Does the association have a <tt>:dependent</tt> option?
        def dependent?
          @reflection.options[:dependent]
        end

        # Returns a string with the IDs of +records+ joined with a comma, quoted
        # if needed. The result is ready to be inserted into a SQL IN clause.
        #
        #   quoted_record_ids(records) # => "23,56,58,67"
        #
        def quoted_record_ids(records)
          records.map { |record| record.quoted_id }.join(',')
        end

<<<<<<< HEAD
        # Interpolates the SQL in <tt>options[key]</tt> and assigns the result
        # back, for any +key+ in +keys+ that's present in +options+.
        #
        # Meant to be used like this:
        #
        #   interpolate_sql_options!(@reflection.options, :finder_sql)
        #
        def interpolate_sql_options!(options, *keys)
          keys.each { |key| options[key] &&= interpolate_sql(options[key]) }
        end

        # Forwards the call to the owner.
=======
>>>>>>> 96c6fe08
        def interpolate_sql(sql, record = nil)
          @owner.send(:interpolate_sql, sql, record)
        end

        # Forwards the call to the reflection class.
        def sanitize_sql(sql)
          @reflection.klass.send(:sanitize_sql, sql)
        end

        # Assigns the ID of the owner to the corresponding foreign key in +record+.
        # If the association is polymorphic the type of the owner is also set.
        def set_belongs_to_association_for(record)
          if @reflection.options[:as]
            record["#{@reflection.options[:as]}_id"]   = @owner.id unless @owner.new_record?
            record["#{@reflection.options[:as]}_type"] = @owner.class.base_class.name.to_s
          else
            record[@reflection.primary_key_name] = @owner.id unless @owner.new_record?
          end
        end

        # Merges into +options+ the ones coming from the reflection.
        def merge_options_from_reflection!(options)
          options.reverse_merge!(
            :group   => @reflection.options[:group],
            :limit   => @reflection.options[:limit],
            :offset  => @reflection.options[:offset],
            :joins   => @reflection.options[:joins],
            :include => @reflection.options[:include],
            :select  => @reflection.options[:select],
            :readonly  => @reflection.options[:readonly]
          )
        end

        # Forwards +with_scope+ to the reflection.
        def with_scope(*args, &block)
          @reflection.klass.send :with_scope, *args, &block
        end

      private
        # Forwards any missing method call to the \target.
        def method_missing(method, *args)
          if load_target
            if block_given?
              @target.send(method, *args)  { |*block_args| yield(*block_args) }
            else
              @target.send(method, *args)
            end
          end
        end

        # Loads the \target if needed and returns it.
        #
        # This method is abstract in the sense that it relies on +find_target+,
        # which is expected to be provided by descendants.
        #
        # If the \target is already \loaded it is just returned. Thus, you can call
        # +load_target+ unconditionally to get the \target.
        #
        # ActiveRecord::RecordNotFound is rescued within the method, and it is
        # not reraised. The proxy is \reset and +nil+ is the return value.
        def load_target
          return nil unless defined?(@loaded)

          if !loaded? and (!@owner.new_record? || foreign_key_present)
            @target = find_target
          end

          @loaded = true
          @target
        rescue ActiveRecord::RecordNotFound
          reset
        end

        # Can be overwritten by associations that might have the foreign key
        # available for an association without having the object itself (and
        # still being a new record). Currently, only +belongs_to+ presents
        # this scenario (both vanilla and polymorphic).
        def foreign_key_present
          false
        end

        # Raises ActiveRecord::AssociationTypeMismatch unless +record+ is of
        # the kind of the class of the associated objects. Meant to be used as
        # a sanity check when you are about to assign an associated record.
        def raise_on_type_mismatch(record)
          unless record.is_a?(@reflection.klass)
            message = "#{@reflection.class_name}(##{@reflection.klass.object_id}) expected, got #{record.class}(##{record.class.object_id})"
            raise ActiveRecord::AssociationTypeMismatch, message
          end
        end

        # Array#flatten has problems with recursive arrays. Going one level
        # deeper solves the majority of the problems.
        def flatten_deeper(array)
          array.collect { |element| (element.respond_to?(:flatten) && !element.is_a?(Hash)) ? element.flatten : element }.flatten
        end

        # Returns the ID of the owner, quoted if needed.
        def owner_quoted_id
          @owner.quoted_id
        end
    end
  end
end<|MERGE_RESOLUTION|>--- conflicted
+++ resolved
@@ -73,14 +73,9 @@
         @target
       end
 
-<<<<<<< HEAD
       # Does the proxy or its \target respond to +symbol+?
-      def respond_to?(symbol, include_priv = false)
-        proxy_respond_to?(symbol, include_priv) || (load_target && @target.respond_to?(symbol, include_priv))
-=======
       def respond_to?(*args)
         proxy_respond_to?(*args) || (load_target && @target.respond_to?(*args))
->>>>>>> 96c6fe08
       end
 
       # Forwards <tt>===</tt> explicitly to the \target because the instance method
@@ -160,21 +155,6 @@
           records.map { |record| record.quoted_id }.join(',')
         end
 
-<<<<<<< HEAD
-        # Interpolates the SQL in <tt>options[key]</tt> and assigns the result
-        # back, for any +key+ in +keys+ that's present in +options+.
-        #
-        # Meant to be used like this:
-        #
-        #   interpolate_sql_options!(@reflection.options, :finder_sql)
-        #
-        def interpolate_sql_options!(options, *keys)
-          keys.each { |key| options[key] &&= interpolate_sql(options[key]) }
-        end
-
-        # Forwards the call to the owner.
-=======
->>>>>>> 96c6fe08
         def interpolate_sql(sql, record = nil)
           @owner.send(:interpolate_sql, sql, record)
         end
